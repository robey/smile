--- conflicted
+++ resolved
@@ -20,15 +20,9 @@
 import net.lag.configgy.ConfigMap
 import net.lag.logging.Logger
 import net.lag.extensions._
-<<<<<<< HEAD
 import scala.actors.Futures
 import scala.collection.mutable
 import scala.collection.mutable.{ListBuffer}
-
-=======
-import com.twitter.actors.{Future, Futures}
-import scala.collection.mutable.{HashMap, ListBuffer, Map}
->>>>>>> 2442a501
 
 /**
  * A memcache client that talks to a pool of servers, and gets and sets values using a codec
